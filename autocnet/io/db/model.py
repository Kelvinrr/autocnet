import enum
import json

import sqlalchemy
from sqlalchemy.ext.declarative import declarative_base
from sqlalchemy import (Column, String, Integer, Float, \
                        ForeignKey, Boolean, LargeBinary, \
                        UniqueConstraint, event)
from sqlalchemy.dialects.postgresql import ARRAY, JSONB
from sqlalchemy.orm import relationship, backref
from sqlalchemy_utils import database_exists, create_database
from sqlalchemy.types import TypeDecorator
from sqlalchemy.ext.hybrid import hybrid_property

from geoalchemy2 import Geometry
from geoalchemy2.shape import from_shape, to_shape

import osgeo
import shapely
from shapely.geometry import Point
from autocnet import engine, Session, config
<<<<<<< HEAD
from autocnet.transformation.spatial import reproject
=======
from autocnet.utils.serializers import JsonEncoder

>>>>>>> 90822dd8

Base = declarative_base()

# Default to mars if no config is set
spatial = config.get('spatial', {'latitudinal_srid': 949900, 'rectangular_srid': 949980})
latitudinal_srid = spatial['latitudinal_srid']
rectangular_srid = spatial['rectangular_srid']

class BaseMixin(object):
    @classmethod
    def create(cls, session, **kw):
        obj = cls(**kw)
        session.add(obj)
        session.commit()
        return obj

    @staticmethod
    def bulkadd(iterable):
        session = Session()
        session.add_all(iterable)
        session.commit()
        session.close()

class IntEnum(TypeDecorator):
    """
    Mapper for enum type to sqlalchemy and back again
    """
    impl = Integer
    def __init__(self, enumtype, *args, **kwargs):
        super().__init__(*args, **kwargs)
        self._enumtype = enumtype

    def process_bind_param(self, value, dialect):
        if hasattr(value, 'value'):
            value = value.value
        return value

    def process_result_value(self, value, dialect):
        return self._enumtype(value)

class ArrayType(TypeDecorator):
    """
    Sqlite does not support arrays. Therefore, use a custom type decorator.

    See http://docs.sqlalchemy.org/en/latest/core/types.html#sqlalchemy.types.TypeDecorator
    """
    impl = String

    def process_bind_param(self, value, dialect):
        return json.dumps(value, cls=JsonEncoder)

    def process_result_value(self, value, dialect):
        return json.loads(value)

    def copy(self):
        return ArrayType(self.impl.length)

class Json(TypeDecorator):
    """
    Sqlite does not have native JSON support. Therefore, use a custom type decorator.

    See http://docs.sqlalchemy.org/en/latest/core/types.html#sqlalchemy.types.TypeDecorator
    """
    impl = String

    @property
    def python_type(self):
        return object

    def process_bind_param(self, value, dialect):
        return json.dumps(value, cls=JsonEncoder)

    def process_literal_param(self, value, dialect):
        return value

    def process_result_value(self, value, dialect):
        try:
            return json.loads(value)
        except (ValueError, TypeError):
            return None


class Keypoints(BaseMixin, Base):
    __tablename__ = 'keypoints'
    id = Column(Integer, primary_key=True, autoincrement=True)
    image_id = Column(Integer, ForeignKey("images.id", ondelete="CASCADE"))
    convex_hull_image = Column(Geometry('POLYGON'))
    convex_hull_latlon = Column(Geometry('POLYGON', srid=latitudinal_srid))
    path = Column(String)
    nkeypoints = Column(Integer)

    def __repr__(self):
        try:
            chll = to_shape(self.convex_hull_latlon).__geo_interface__
        except:
            chll = None
        return json.dumps({'id':self.id,
                           'image_id':self.image_id,
                           'convex_hull':self.convex_hull_image,
                           'convex_hull_latlon':chll,
                           'path':self.path,
                           'nkeypoints':self.nkeypoints})

class Edges(BaseMixin, Base):
    __tablename__ = 'edges'
    id = Column(Integer, primary_key=True, autoincrement=True)
    source = Column(Integer)
    destination = Column(Integer)
    ring = Column(ArrayType())
    fundamental = Column(ArrayType())
    active = Column(Boolean)
    masks = Column(Json())

class Costs(BaseMixin, Base):
    __tablename__ = 'costs'
    match_id = Column(Integer, ForeignKey("matches.id", ondelete="CASCADE"), primary_key=True)
    _cost = Column(JSONB)

class Matches(BaseMixin, Base):
    __tablename__ = 'matches'
    id = Column(Integer, primary_key=True, autoincrement=True)
    point_id = Column(Integer)
    source_measure_id = Column(Integer)
    destin_measure_id = Column(Integer)
    source = Column(Integer, nullable=False)
    source_idx = Column(Integer, nullable=False)
    destination = Column(Integer, nullable=False)
    destination_idx = Column(Integer, nullable=False)
    lat = Column(Float)
    lon = Column(Float)
    _geom = Column("geom", Geometry('POINT', dimension=2, srid=latitudinal_srid, spatial_index=True))
    source_x = Column(Float)
    source_y = Column(Float)
    destination_x = Column(Float)
    destination_y = Column(Float)
    shift_x = Column(Float)
    shift_y = Column(Float)
    original_destination_x = Column(Float)
    original_destination_y = Column(Float)

    @hybrid_property
    def geom(self):
        try:
            return to_shape(self._geom)
        except:
            return self._geom

    @geom.setter
    def geom(self, geom):
        if geom:  # Supports instances where geom is explicitly set to None.
            self._geom = from_shape(geom, srid=latitudinal_srid)

class Cameras(BaseMixin, Base):
    __tablename__ = 'cameras'
    id = Column(Integer, primary_key=True, autoincrement=True)
    image_id = Column(Integer, ForeignKey("images.id", ondelete="CASCADE"), unique=True)
    camera = Column(Json())

class Images(BaseMixin, Base):
    __tablename__ = 'images'

    id = Column(Integer, primary_key=True, autoincrement=True)
    name = Column(String)
    path = Column(String)
    serial = Column(String, unique=True)
    active = Column(Boolean, default=True)
    _footprint_latlon = Column("footprint_latlon", Geometry('MultiPolygon', srid=latitudinal_srid, dimension=2, spatial_index=True))
    footprint_bodyfixed = Column(Geometry('MULTIPOLYGON', dimension=2))
    #footprint_bodyfixed = Column(Geometry('POLYGON',dimension=3))

    # Relationships
    keypoints = relationship(Keypoints, passive_deletes='all', backref="images", uselist=False)
    cameras = relationship(Cameras, passive_deletes='all', backref='images', uselist=False)
    measures = relationship("Measures")

    def __repr__(self):
        try:
            footprint = to_shape(self.footprint_latlon).__geo_interface__
        except:
            footprint = None
        return json.dumps({'id':self.id,
                'name':self.name,
                'path':self.path,
                'footprint_latlon':footprint,
                'footprint_bodyfixed':self.footprint_bodyfixed})

    @hybrid_property
    def footprint_latlon(self):
        try:
            return to_shape(self._footprint_latlon)
        except:
            return self._footprint_latlon

    @footprint_latlon.setter
    def footprint_latlon(self, geom):
        if isinstance(geom, osgeo.ogr.Geometry):
            # If an OGR geom, convert to shapely
            geom = shapely.wkt.loads(geom.ExportToWkt())
        if geom is None:
            self._footprint_latlon = None
        else:
            self._footprint_latlon = from_shape(geom, srid=latitudinal_srid)

class Overlay(BaseMixin, Base):
    __tablename__ = 'overlay'
    id = Column(Integer, primary_key=True, autoincrement=True)
    intersections = Column(ARRAY(Integer))
    #geom = Column(Geometry(geometry_type='POLYGON', management=True))  # sqlite
    _geom = Column("geom", Geometry('POLYGON', srid=latitudinal_srid, dimension=2, spatial_index=True))  # postgresql

    @hybrid_property
    def geom(self):
        try:
            return to_shape(self._geom)
        except:
            return self._geom
    @geom.setter
    def geom(self, geom):
        self._geom = from_shape(geom, srid=latitudinal_srid)

    @classmethod
    def overlapping_larger_than(cls, size_threshold):
        """
        Query the Overlay table for an iterable of responses where the objects
        in the iterable have an area greater than a given size.

        Parameters
        ----------
        size_threshold : Number
                        area >= this arg are returned
        """
        session = Session()
        res = session.query(cls).\
                filter(sqlalchemy.func.ST_Area(cls.geom) >= size_threshold).\
                filter(sqlalchemy.func.array_length(cls.intersections, 1) > 1)
        session.close()
        return res

class PointType(enum.IntEnum):
    """
    Enum to enforce point type for ISIS control networks
    """
    free = 2
    constrained = 3
    fixed = 4

class Points(BaseMixin, Base):
    __tablename__ = 'points'
    id = Column(Integer, primary_key=True, autoincrement=True)
    _pointtype = Column("pointtype", IntEnum(PointType), nullable=False)  # 2, 3, 4 - Could be an enum in the future, map str to int in a decorator
    identifier = Column(String, unique=True)
    _geom = Column("geom", Geometry('POINT', srid=latitudinal_srid, dimension=2, spatial_index=True))
    active = Column(Boolean, default=True)
    _apriori = Column("apriori", Geometry('POINTZ', srid=rectangular_srid, dimension=3, spatial_index=False))
    _adjusted = Column("adjusted", Geometry('POINTZ', srid=rectangular_srid, dimension=3, spatial_index=False))
    measures = relationship('Measures')

    @hybrid_property
    def geom(self):
        try:
            return to_shape(self._geom)
        except:
            return self._geom

    @geom.setter
    def geom(self, geom):
        raise TypeError("The geom column for Points cannot be set." \
                        " Set the adjusted column to update the geom.")

    @hybrid_property
    def apriori(self):
        try:
            return to_shape(self._apriori)
        except:
            return self._apriori

    @apriori.setter
    def apriori(self, apriori):
        if apriori:
            self._apriori = from_shape(apriori, srid=rectangular_srid)
        else:
            self._apriori = apriori

    @hybrid_property
    def adjusted(self):
        try:
            return to_shape(self._adjusted)
        except:
            return self._adjusted

    @adjusted.setter
    def adjusted(self, adjusted):
        if adjusted:
            self._adjusted = from_shape(adjusted, srid=rectangular_srid)
            lat, lon, _ = reproject([adjusted.x, adjusted.y, adjusted.z],
                                    spatial['semimajor_rad'], spatial['semiminor_rad'],
                                    'geocent', 'latlon')
            self._geom = from_shape(Point(lat, lon), latitudinal_srid)

        else:
            self._adjusted = adjusted
            self._geom = None

    @hybrid_property
    def pointtype(self):
        return self._pointtype

    @pointtype.setter
    def pointtype(self, v):
        if isinstance(v, int):
            v = PointType(v)
        self._pointtype = v

class MeasureType(enum.IntEnum):
    """
    Enum to enforce measure type for ISIS control networks
    """
    candidate = 0
    manual = 1
    pixelregistered = 2
    subpixelregistered = 3

class Measures(BaseMixin, Base):
    __tablename__ = 'measures'
    id = Column(Integer,primary_key=True, autoincrement=True)
    pointid = Column(Integer, ForeignKey('points.id'), nullable=False)
    imageid = Column(Integer, ForeignKey('images.id'))
    serial = Column(String, nullable=False)
    _measuretype = Column("measuretype", IntEnum(MeasureType), nullable=False)  # [0,3]  # Enum as above
    sample = Column(Float, nullable=False)
    line = Column(Float, nullable=False)
    sampler = Column(Float)  # Sample Residual
    liner = Column(Float)  # Line Residual
    active = Column(Boolean, default=True)
    jigreject = Column(Boolean, default=False)  # jigsaw rejected
    aprioriline = Column(Float)
    apriorisample = Column(Float)
    samplesigma = Column(Float)
    linesigma = Column(Float)
    weight = Column(Float, default=1)
    rms = Column(Float)

    @hybrid_property
    def measuretype(self):
        return self._measuretype

    @measuretype.setter
    def measuretype(self, v):
        if isinstance(v, int):
            v = MeasureType(v)
        self._measuretype = v

<<<<<<< HEAD
if Session:
    from autocnet.io.db.triggers import valid_point_function, valid_point_trigger, update_point_function, valid_geom_function, valid_geom_trigger
=======
if isinstance(Session, sqlalchemy.orm.sessionmaker):
    from autocnet.io.db.triggers import valid_point_function, valid_point_trigger, update_point_function, update_point_trigger, valid_geom_function, valid_geom_trigger
>>>>>>> 90822dd8
    # Create the database
    if not database_exists(engine.url):
        create_database(engine.url, template='template_postgis')  # This is a hardcode to the local template

    # Trigger that watches for points that should be active/inactive
    # based on the point count.
    if not engine.dialect.has_table(engine, "points"):
        event.listen(Base.metadata, 'before_create', valid_point_function)
        event.listen(Measures.__table__, 'after_create', valid_point_trigger)
        event.listen(Base.metadata, 'before_create', valid_geom_function)
        event.listen(Images.__table__, 'after_create', valid_geom_trigger)

    Base.metadata.bind = engine
    # If the table does not exist, this will create it. This is used in case a
    # user has manually dropped a table so that the project is not wrecked.
    Base.metadata.create_all(tables=[Overlay.__table__,
                                     Edges.__table__, Costs.__table__, Matches.__table__,
                                     Cameras.__table__, Points.__table__,
                                     Measures.__table__, Images.__table__,
                                     Keypoints.__table__])<|MERGE_RESOLUTION|>--- conflicted
+++ resolved
@@ -19,12 +19,8 @@
 import shapely
 from shapely.geometry import Point
 from autocnet import engine, Session, config
-<<<<<<< HEAD
 from autocnet.transformation.spatial import reproject
-=======
 from autocnet.utils.serializers import JsonEncoder
-
->>>>>>> 90822dd8
 
 Base = declarative_base()
 
@@ -377,13 +373,9 @@
             v = MeasureType(v)
         self._measuretype = v
 
-<<<<<<< HEAD
-if Session:
+if isinstance(Session, sqlalchemy.orm.sessionmaker):
     from autocnet.io.db.triggers import valid_point_function, valid_point_trigger, update_point_function, valid_geom_function, valid_geom_trigger
-=======
-if isinstance(Session, sqlalchemy.orm.sessionmaker):
-    from autocnet.io.db.triggers import valid_point_function, valid_point_trigger, update_point_function, update_point_trigger, valid_geom_function, valid_geom_trigger
->>>>>>> 90822dd8
+
     # Create the database
     if not database_exists(engine.url):
         create_database(engine.url, template='template_postgis')  # This is a hardcode to the local template
