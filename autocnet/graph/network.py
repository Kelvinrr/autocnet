from functools import singledispatch
import itertools
import os
import dill as pickle
import warnings

import networkx as nx
import numpy as np
import pandas as pd

from autocnet.fileio.io_gdal import GeoDataset
from autocnet.fileio import io_hdf
from autocnet.control.control import C
from autocnet.fileio import io_json
from autocnet.matcher.matcher import FlannMatcher
import autocnet.matcher.suppression_funcs as spf
from autocnet.graph.edge import Edge
from autocnet.graph.node import Node
from autocnet.graph import markov_cluster
from autocnet.vis.graph_view import plot_graph


class CandidateGraph(nx.Graph):
    """
    A NetworkX derived directed graph to store candidate overlap images.

    Parameters
    ----------

    Attributes
    node_counter : int
                   The number of nodes in the graph. 
    node_name_map : dict
                    The mapping of image labels (i.e. file base names) to their
                    corresponding node indices

    clusters : dict
               of clusters with key as the cluster id and value as a
               list of node indices
    ----------
    """
    edge_attr_dict_factory = Edge
    node_dict_factory = Node

    def __init__(self, *args, basepath=None, **kwargs):
        super(CandidateGraph, self).__init__(*args, **kwargs)
        self.node_counter = 0
        node_labels = {}
        self.node_name_map = {}
        self.graph_masks = pd.DataFrame()

        # the node_name is the relative path for the image
        for node_name, node in self.nodes_iter(data=True):
            image_name = os.path.basename(node_name)
            image_path = node_name

            # Replace the default node dict with an object
            self.node[node_name] = Node(image_name, image_path)

            # fill the dictionary used for relabelling nodes with relative path keys
            node_labels[node_name] = self.node_counter
            # fill the dictionary used for mapping base name to node index
            self.node_name_map[self.node[node_name].image_name] = self.node_counter
            self.node_counter += 1

        nx.relabel_nodes(self, node_labels, copy=False)

        # Add the Edge class as a edge data structure
        for s, d, edge in self.edges_iter(data=True):
            self.edge[s][d] = Edge(self.node[s], self.node[d])

    @classmethod
    def from_graph(cls, graph):
        """
        Return a graph object from a pickled file
        Parameters
        ----------
        graph : str
                PATH to the graph object

        Returns
        -------
        graph : object
                CandidateGraph object
        """
        with open(graph, 'rb') as f:
            graph = pickle.load(f)
        return graph


    @classmethod
    def from_filelist(cls, filelist):
        """
        Instantiate the class using a filelist as a python list.
        An adjacency structure is calculated using the lat/lon information in the
        input images. Currently only images with this information are supported.

        Parameters
        ----------
        filelist : list
                   A list containing the files (with full paths) to construct an adjacency graph from

        Returns
        -------
        : object
          A Network graph object
        """
        if not isinstance(filelist, list):
            with open(filelist, 'r') as f:
                filelist = f.readlines()
                filelist = map(str.rstrip, filelist)

        # TODO: Reject unsupported file formats + work with more file formats

        datasets = [GeoDataset(f) for f in filelist]

        # This is brute force for now, could swap to an RTree at some point.
        adjacency_dict = {}

        for i, j in itertools.permutations(datasets,2):
            if not i.file_name in adjacency_dict.keys():
                adjacency_dict[i.file_name] = []
            if not j.file_name in adjacency_dict.keys():
                adjacency_dict[j.file_name] = []

            # Grab the footprints and test for intersection
            i_fp = i.footprint
            j_fp = j.footprint
            if i_fp.Intersects(j_fp):
                adjacency_dict[i.file_name].append(j.file_name)
                adjacency_dict[j.file_name].append(i.file_name)

        return cls(adjacency_dict)


    @classmethod
    def from_adjacency(cls, input_adjacency, basepath=None):
        """
        Instantiate the class using an adjacency dict or file. The input must contain relative or
        absolute paths to image files.

        Parameters
        ----------
        input_adjacency : dict or str
                          An adjacency dictionary or the name of a file containing an adjacency dictionary.

        Returns
        -------
         : object
           A Network graph object

        Examples
        --------
        >>> from autocnet.examples import get_path
        >>> inputfile = get_path('adjacency.json')
        >>> candidate_graph = network.CandidateGraph.from_adjacency(inputfile)
        """
        if not isinstance(input_adjacency, dict):
            input_adjacency = io_json.read_json(input_adjacency)
            if basepath is not None:
                for k, v in input_adjacency.items():
                    input_adjacency[k] = [os.path.join(basepath, i) for i in v]
                    input_adjacency[os.path.join(basepath, k)] = input_adjacency.pop(k)
        return cls(input_adjacency)

    def get_name(self, node_index):
        """
        Get the image name for the given node.

        Parameters
        ----------
        node_index : int
                     The index of the node.
        
        Returns
        -------
         : str
           The name of the image attached to the given node.


        """
        return self.node[node_index].image_name

    def add_image(self, *args, **kwargs):
        """
        Adds an image node to the graph.

        Parameters
        ----------

        """

        raise NotImplementedError

    def extract_features(self, method='orb', extractor_parameters={}):
        """
        Extracts features from each image in the graph and uses the result to assign the
        node attributes for 'handle', 'image', 'keypoints', and 'descriptors'.

        Parameters
        ----------
        method : {'orb', 'sift', 'fast'}
                 The descriptor method to be used

        extractor_parameters : dict
                               A dictionary containing OpenCV SIFT parameters names and values.

        downsampling : int
                       The divisor to image_size to down sample the input image.
        """
        for i, node in self.nodes_iter(data=True):
            image = node.get_array()
            node.extract_features(image, method=method,
                                  extractor_parameters=extractor_parameters)

    def save_features(self, out_path, nodes=[]):
        """

        Save the features (keypoints and descriptors) for the
        specified nodes.

        Parameters
        ----------
        out_path : str
                   Location of the output file.  If the file exists,
                   features are appended.  Otherwise, the file is created.

        nodes : list
                of nodes to save features for.  If empty, save for all nodes
        """

        if os.path.exists(out_path):
            mode = 'a'
        else:
            mode = 'w'

        hdf = io_hdf.HDFDataset(out_path, mode=mode)

        # Cleaner way to do this?
        if nodes:
            for i, n in self.subgraph(nodes).nodes_iter(data=True):
                n.save_features(hdf)
        else:
            for i, n in self.nodes_iter(data=True):
                n.save_features(hdf)

        hdf = None

    def load_features(self, in_path, nodes=[]):
        """
        Load features (keypoints and descriptors) for the
        specified nodes.

        Parameters
        ----------
        in_path : str
                  Location of the input file.

        nodes : list
                of nodes to load features for.  If empty, load features
                for all nodes
        """
        hdf = io_hdf.HDFDataset(in_path, 'r')

        if nodes:
            for i, n in self.subgraph(nodes).nodes_iter(data=True):
                n.load_features(hdf)
        else:
            for i, n in self.nodes_iter(data=True):
                n.load_features(hdf)

        hdf = None

    def match_features(self, k=None):
        """
        For all connected edges in the graph, apply feature matching

        Parameters
        ----------
        k : int
            The number of matches to find per feature.
        """
        # Instantiate a single flann matcher to be resused for all nodes

        self._fl = FlannMatcher()
        for i, node in self.nodes_iter(data=True):

            # Grab the descriptors
            if not hasattr(node, 'descriptors'):
                raise AttributeError('Descriptors must be extracted before matching can occur.')
            descriptors = node.descriptors
            # Load the neighbors of the current node into the FLANN matcher
            neighbors = self.neighbors(i)
            for n in neighbors:
                neighbor_descriptors = self.node[n].descriptors
                self._fl.add(neighbor_descriptors, n)
            self._fl.train()

            if k is None:
                k = (self.degree(i) * 2)

            # Query and then empty the FLANN matcher for the next node
            matches = self._fl.query(descriptors, i, k=k)
            self.add_matches(matches)

            self._fl.clear()

    def add_matches(self, matches):
        """
        Adds match data to a node and attributes the data to the
        appropriate edges, e.g. if A-B have a match, edge A-B is attributed
        with the pandas dataframe.

        Parameters
        ----------
        matches : dataframe
                  The pandas dataframe containing the matches
        """
        edges = self.edges()
        source_groups = matches.groupby('source_image')
        for i, source_group in source_groups:
            for j, dest_group in source_group.groupby('destination_image'):
                destination_key = int(dest_group['destination_image'].values[0])
                source_key = int(dest_group['source_image'].values[0])
                if (source_key, destination_key) in edges:
                    edge = self.edge[source_key][destination_key]
                else:
                    edge = self.edge[destination_key][source_key]
                    dest_group.rename(columns={'source_image': 'destination_image',
                                               'source_idx': 'destination_idx',
                                               'destination_image': 'source_image',
                                               'destination_idx': 'source_idx'},
                                      inplace=False)
                if hasattr(edge, 'matches'):
                    df = edge.matches
                    edge.matches = df.append(dest_group, ignore_index=True)
                else:
                    edge.matches = dest_group

    def compute_clusters(self, func=markov_cluster.mcl, *args, **kwargs):
        """
        Apply some graph clustering algorithm to compute a subset of the global
        graph.

        Parameters
        ----------
        func : object
               The clustering function to be applied.  Defaults to
               Markov Clustering Algorithm

        args : list
               of arguments to be passed through to the func

        kwargs : dict
                 of keyword arguments to be passed through to the func
        """
        _, self.clusters = func(self, *args, **kwargs)

    def apply_func_to_edges(self, func, *args, graph_mask_keys=[], **kwargs):
        """
        Iterates over edges using an optional mask and and applies the given function.
        If func is not an attribute of Edge, raises AttributeError
        Parameters
        ----------
        func : string
               function to be called on every edge
        graph_mask_keys : list
                          of keys in graph_masks
        """

        if graph_mask_keys:
            merged_graph_mask = self.graph_masks[graph_mask_keys].all(axis=1)
            edges_to_iter = merged_graph_mask[merged_graph_mask].index
        else:
            edges_to_iter = self.edges()

        if not isinstance(func, str):
            func = func.__name__

        for s, d in edges_to_iter:
            curr_edge = self.get_edge_data(s, d)
            try:
                function = getattr(curr_edge, func)
            except:
                raise AttributeError(func, ' is not an attribute of Edge')
            else:
                function(*args, **kwargs)

    def minimum_spanning_tree(self):
        """
        Calculates the minimum spanning tree of the graph

        Returns
        -------

         : DataFrame
           boolean mask for edges in the minimum spanning tree
        """

        graph_mask = pd.Series(False, index=self.edges())
        self.graph_masks['mst'] = graph_mask

        mst = nx.minimum_spanning_tree(self)
        self.graph_masks['mst'][mst.edges()] = True

<<<<<<< HEAD
    def symmetry_checks(self):
        """
        Perform a symmetry check on all edges in the graph
        """
        for s, d, edge in self.edges_iter(data=True):
            edge.symmetry_check()

    def ratio_checks(self, clean_keys=[], **kwargs):
        """
        Perform a ratio check on all edges in the graph
        """
        for s, d, edge in self.edges_iter(data=True):
            edge.ratio_check(clean_keys=clean_keys, **kwargs)

    def compute_homographies(self, clean_keys=[], **kwargs):
        """
        Compute homographies for all edges using identical parameters

        Parameters
        ----------
        clean_keys : list
                     Of keys in the mask dict

        """

        for s, d, edge in self.edges_iter(data=True):
            edge.compute_homography(clean_keys=clean_keys, **kwargs)

    def compute_fundamental_matrices(self, clean_keys=[], **kwargs):
        """
        Compute fundamental matrices for all edges using identical parameters

        Parameters
        ----------
        clean_keys : list
                     Of keys in the mask dict

        """

        for s, d, edge in self.edges_iter(data=True):
            edge.compute_fundamental_matrix(clean_keys=clean_keys, **kwargs)

    def subpixel_register(self, clean_keys=[], threshold=0.8, upsampling=10,
                                 template_size=9, search_size=27, tiled=False, **kwargs):
         """
         Compute subpixel offsets for all edges using identical parameters
         """
         for s, d, edge in self.edges_iter(data=True):
             edge.subpixel_register(clean_keys=clean_keys, threshold=threshold,
                                    upsampling=upsampling, template_size=template_size,
                                    search_size=search_size, tiled=tiled, **kwargs)

    def suppress(self, clean_keys=[], func=spf.correlation, **kwargs):
        for s, d, e in self.edges_iter(data=True):
            e.suppress(clean_keys=clean_keys, func=func, **kwargs)

=======
>>>>>>> c98858a5
    def to_filelist(self):
        """
        Generate a file list for the entire graph.

        Returns
        -------

        filelist : list
                   A list where each entry is a string containing the full path to an image in the graph.
        """
        filelist = []
        for i, node in self.nodes_iter(data=True):
            filelist.append(node.image_path)
        return filelist

    def to_cnet(self, clean_keys=[], isis_serials=False):
        """
        Generate a control network (C) object from a graph

        Parameters
        ----------

        clean_keys : list
             of strings identifying the masking arrays to use, e.g. ratio, symmetry

        isis_serials : bool
                       Replace the node ID (nid) values with an ISIS
                       serial number. Default False

        Returns
        -------

        merged_cnet : C
                      A control network object
        """

        def _validate_cnet(cnet):
            """
            Once the control network is aggregated from graph edges,
            ensure that a given correspondence in a given image does
            not match multiple correspondences in a different image.

            Parameters
            ----------
            cnet : C
                   control network object

            Returns
            -------
             : C
               the cleaned control network
            """
            mask = np.zeros(len(cnet), dtype=bool)
            counter = 0
            for i, group in cnet.groupby('pid'):
                group_size = len(group)
                if len(group) != len(group['nid'].unique()):
                    mask[counter: counter + group_size] = False
                else:
                    mask[counter: counter + group_size] = True
                counter += group_size

            return cnet[mask]

        merged_cnet = None

        for source, destination, edge in self.edges_iter(data=True):
            matches = edge.matches

            # Merge all of the masks
            if clean_keys:
                matches, mask = edge._clean(clean_keys)

            subpixel = False
            point_type = 2
            if 'subpixel' in clean_keys:
                subpixel = True
                point_type = 3

            kp1 = self.node[source].keypoints
            kp2 = self.node[destination].keypoints
            pt_idx = 0
            values = []
            for i, (idx, row) in enumerate(matches.iterrows()):
                # Composite matching key (node_id, point_id)
                m1_pid = int(row['source_idx'])
                m2_pid = int(row['destination_idx'])
                m1 = (source, int(row['source_idx']))
                m2 = (destination, int(row['destination_idx']))


                values.append([kp1.loc[m1_pid]['x'],
                               kp1.loc[m1_pid]['y'],
                               m1,
                               pt_idx,
                               source,
                               idx,
                               point_type])

                if subpixel:
                    kp2x = kp2.loc[m2_pid]['x'] + row['x_offset']
                    kp2y = kp2.loc[m2_pid]['y'] + row['y_offset']
                else:
                    kp2x = kp2.loc[m2_pid]['x']
                    kp2y = kp2.loc[m2_pid]['y']

                values.append([kp2x,
                               kp2y,
                               m2,
                               pt_idx,
                               destination,
                               idx,
                               point_type])
                pt_idx += 1

            columns = ['x', 'y', 'idx', 'pid', 'nid', 'mid', 'point_type']

            cnet = C(values, columns=columns)

            if merged_cnet is None:
                merged_cnet = cnet.copy(deep=True)
            else:
                pid_offset = merged_cnet['pid'].max() + 1  # Get the current max point index
                cnet[['pid']] += pid_offset

                # Inner merge on the dataframe identifies common points
                common = pd.merge(merged_cnet, cnet, how='inner', on='idx', left_index=True, suffixes=['_r',
                                                                                                      '_l'])

                # Iterate over the points to be merged and merge them in.
                for i, r in common.iterrows():
                    new_pid = r['pid_r']
                    update_pid = r['pid_l']
                    cnet.loc[cnet['pid'] == update_pid, ['pid']] = new_pid  # Update the point ids

                # Perform the concat
                merged_cnet = pd.concat([merged_cnet, cnet])
                merged_cnet.drop_duplicates(['idx', 'pid'], keep='first', inplace=True)

        # Final validation to remove any correspondence with multiple correspondences in the same image
        merged_cnet = _validate_cnet(merged_cnet)

        # If the user wants ISIS serial numbers, replace the nid with the serial.
        if isis_serials is True:
            nid_to_serial = {}
            for i, node in self.nodes_iter(data=True):
                nid_to_serial[i] = node.isis_serial
            merged_cnet.replace({'nid': nid_to_serial}, inplace=True)

        return merged_cnet

    def to_json_file(self, outputfile):
        """
        Write the edge structure to a JSON adjacency list

        Parameters
        ----------

        outputfile : str
                     PATH where the JSON will be written
        """
        adjacency_dict = {}
        for n in self.nodes():
            adjacency_dict[n] = self.neighbors(n)
        io_json.write_json(adjacency_dict, outputfile)

    def island_nodes(self):
        """
        Finds single nodes that are completely disconnected from the rest of the graph

        Returns
        -------
        : list
          A list of disconnected nodes, nodes of degree zero, island nodes, etc.
        """
        return nx.isolates(self)

    def connected_subgraphs(self):
        """
        Finds and returns a list of each connected subgraph of nodes. Each subgraph is a set.

        Returns
        -------

         : list
           A list of connected sub-graphs of nodes, with the largest sub-graph first. Each subgraph is a set.
        """
        return sorted(nx.connected_components(self), key=len, reverse=True)

    def save(self, filename):
        """
        Save the graph object to disk.
        Parameters
        ----------
        filename : str
                   The relative or absolute PATH where the network is saved
        """
        for i, node in self.nodes_iter(data=True):
            # Close the file handle because pickle doesn't handle SwigPyObjects
            node._handle = None

        with open(filename, 'wb') as f:
            pickle.dump(self, f, protocol=pickle.HIGHEST_PROTOCOL)

    def plot(self, ax=None, **kwargs):
        """
        Plot the graph object

        Parameters
        ----------
        ax : object
             A MatPlotLib axes object.

        Returns
        -------
         : object
           A MatPlotLib axes object
        """
        return plot_graph(self, ax=ax,  **kwargs)

    @singledispatch
    def create_subgraph(self, arg, key=None):
        if not hasattr(self, 'clusters'):
            raise AttributeError('No clusters have been computed for this graph.')
        nodes_in_cluster = self.clusters[arg]
        subgraph = self.subgraph(nodes_in_cluster)
        return subgraph

    @create_subgraph.register(pd.DataFrame)
    def _(self, arg, g, key=None):
        if key == None:
            return
        col = arg[key]
        nodes = col[col == True].index
        subgraph = g.subgraph(nodes)
        return subgraph<|MERGE_RESOLUTION|>--- conflicted
+++ resolved
@@ -403,65 +403,6 @@
         mst = nx.minimum_spanning_tree(self)
         self.graph_masks['mst'][mst.edges()] = True
 
-<<<<<<< HEAD
-    def symmetry_checks(self):
-        """
-        Perform a symmetry check on all edges in the graph
-        """
-        for s, d, edge in self.edges_iter(data=True):
-            edge.symmetry_check()
-
-    def ratio_checks(self, clean_keys=[], **kwargs):
-        """
-        Perform a ratio check on all edges in the graph
-        """
-        for s, d, edge in self.edges_iter(data=True):
-            edge.ratio_check(clean_keys=clean_keys, **kwargs)
-
-    def compute_homographies(self, clean_keys=[], **kwargs):
-        """
-        Compute homographies for all edges using identical parameters
-
-        Parameters
-        ----------
-        clean_keys : list
-                     Of keys in the mask dict
-
-        """
-
-        for s, d, edge in self.edges_iter(data=True):
-            edge.compute_homography(clean_keys=clean_keys, **kwargs)
-
-    def compute_fundamental_matrices(self, clean_keys=[], **kwargs):
-        """
-        Compute fundamental matrices for all edges using identical parameters
-
-        Parameters
-        ----------
-        clean_keys : list
-                     Of keys in the mask dict
-
-        """
-
-        for s, d, edge in self.edges_iter(data=True):
-            edge.compute_fundamental_matrix(clean_keys=clean_keys, **kwargs)
-
-    def subpixel_register(self, clean_keys=[], threshold=0.8, upsampling=10,
-                                 template_size=9, search_size=27, tiled=False, **kwargs):
-         """
-         Compute subpixel offsets for all edges using identical parameters
-         """
-         for s, d, edge in self.edges_iter(data=True):
-             edge.subpixel_register(clean_keys=clean_keys, threshold=threshold,
-                                    upsampling=upsampling, template_size=template_size,
-                                    search_size=search_size, tiled=tiled, **kwargs)
-
-    def suppress(self, clean_keys=[], func=spf.correlation, **kwargs):
-        for s, d, e in self.edges_iter(data=True):
-            e.suppress(clean_keys=clean_keys, func=func, **kwargs)
-
-=======
->>>>>>> c98858a5
     def to_filelist(self):
         """
         Generate a file list for the entire graph.
