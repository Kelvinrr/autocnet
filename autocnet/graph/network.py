--- conflicted
+++ resolved
@@ -231,11 +231,6 @@
         """
         return self.node[node_index]['image_name']
 
-<<<<<<< HEAD
-<<<<<<< HEAD
-=======
-
->>>>>>> 66f3f1cb
     def get_matches(self, clean_keys=[]):
         matches = []
         for s, d, e in self.edges_iter(data=True):
@@ -250,14 +245,8 @@
             match = match.join(dkps, on='destination_idx')
             matches.append(match)
         return matches
-<<<<<<< HEAD
-
-    def add_image(self, *args, **kwargs):
-=======
-=======
->>>>>>> 66f3f1cb
+        
     def add_image(self, image_name, adjacency=None, basepath=None, apply_func=None):
->>>>>>> upstream/dev
         """
         Adds an image node to the graph.
 
