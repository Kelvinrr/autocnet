--- conflicted
+++ resolved
@@ -88,12 +88,6 @@
         self.graph['creationdate'] = strftime("%Y-%m-%d %H:%M:%S", gmtime())
         self.graph['modifieddate'] = strftime("%Y-%m-%d %H:%M:%S", gmtime())
 
-<<<<<<< HEAD
-=======
-    def get_matches(self, clean_keys=[], edges=[]):
-        return self.apply_func_to_edges('get_matches')
-
->>>>>>> 075ba57e
     def __eq__(self, other):
         eq = True
         # Check the nodes
@@ -1101,7 +1095,6 @@
 
     def footprints(self):
         geoms = [n.footprint for i, n in self.nodes_iter(data=True)]
-<<<<<<< HEAD
         return gpd.GeoDataFrame(geometry=geoms)
 
     def create_control_network(self, clean_keys=[]):
@@ -1115,7 +1108,4 @@
     def to_isis(self, outname, *args, **kwargs):
         serials = self.serials()
         files = self.files()
-        self.controlnetwork.to_isis(outname, serials, files, *args, **kwargs)
-=======
-        return gpd.GeoDataFrame(geometry=geoms)
->>>>>>> 075ba57e
+        self.controlnetwork.to_isis(outname, serials, files, *args, **kwargs)