--- conflicted
+++ resolved
@@ -518,11 +518,7 @@
             try:
                 fp = self.footprint
             except Exception as e:
-<<<<<<< HEAD
-                warnings.warn(f'Failed to compute footprint for node: {e}')
-=======
                 warnings.warn('Unable to generate image footprint.\n{}'.format(e))
->>>>>>> 03d74d61
                 fp = None
             # Create the image
             i = Images(name=kwargs['image_name'],
