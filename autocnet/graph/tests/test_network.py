import os
import time
import sys

import pytest
import unittest

from unittest.mock import patch
from unittest.mock import PropertyMock
from osgeo import ogr
from unittest.mock import MagicMock
from plio.io import io_gdal

import numpy as np

from autocnet.examples import get_path

from .. import network
from .. import node

sys.path.insert(0, os.path.abspath('..'))


@pytest.fixture()
def graph():
    basepath = get_path('Apollo15')
    return network.CandidateGraph.from_adjacency(get_path('three_image_adjacency.json'),
                                                      basepath=basepath)

@pytest.fixture()
def disconnected_graph():
    return network.CandidateGraph.from_adjacency(get_path('adjacency.json'))


def test_get_name(graph):
    node_number = graph.graph['node_name_map']['AS15-M-0297_SML.png']
    name = graph.get_name(node_number)
    assert name == 'AS15-M-0297_SML.png'


def test_size(graph):
    assert graph.size() == graph.number_of_edges()
    for u, v, e in graph.edges_iter(data=True):
        e['edge_weight'] = 10

    assert graph.size('edge_weight') == graph.number_of_edges()*10


def test_add_image(graph):
    with pytest.raises(NotImplementedError):
        graph.add_image()


def test_island_nodes(disconnected_graph):
    assert len(disconnected_graph.island_nodes()) == 1


def test_triangular_cycles(graph):
    cycles = graph.compute_triangular_cycles()
    # Node order is variable, length is not
    assert len(cycles) == 1


def test_connected_subgraphs(graph, disconnected_graph):
    subgraph_list = disconnected_graph.connected_subgraphs()
    assert len(subgraph_list) == 2

    islands = disconnected_graph.island_nodes()
    assert islands[0] in subgraph_list[1]

    subgraph_list = graph.connected_subgraphs()
    assert len(subgraph_list) == 1

<<<<<<< HEAD

def test_save_load_features(tmpdir, graph):
    # Create the graph and save the features
    graph = graph.copy()
    graph.extract_features(extractor_parameters={'nfeatures': 10})
    allout = tmpdir.join("all_out.hdf")
    oneout = tmpdir.join("one_out.hdf")

    graph.save_features(allout.strpath, format='hdf')
    graph.save_features(oneout.strpath, nodes=[1], format='hdf')

    graph_no_features = graph.copy()
    graph_no_features.load_features(allout.strpath, nodes=[1], format='hdf')
    assert graph.node[1].get_keypoints().all().all() == graph_no_features.node[1].get_keypoints().all().all()


=======
>>>>>>> 1788194d
def test_filter(graph):
    graph = graph.copy()
    test_sub_graph = graph.create_node_subgraph([0, 1])

    test_sub_graph.extract_features(extractor_parameters={'nfeatures': 25})
    test_sub_graph.match(k=2)

    filtered_nodes = graph.filter_nodes(lambda node: node.descriptors is not None)
    filtered_edges = graph.filter_edges(lambda edge: edge.matches.empty is not True)

    assert filtered_nodes.number_of_nodes() == test_sub_graph.number_of_nodes()
    assert filtered_edges.number_of_edges() == test_sub_graph.number_of_edges()


def test_subset_graph(graph):
    g = graph
    edge_sub = g.create_edge_subgraph([(0, 2)])
    assert len(edge_sub.nodes()) == 2

    node_sub = g.create_node_subgraph([0, 1])
    assert len(node_sub) == 2


def test_subgraph_from_matches(graph):
    test_sub_graph = graph.create_node_subgraph([0, 1])
    test_sub_graph.extract_features(extractor_parameters={'nfeatures': 25})
    test_sub_graph.match(k=2)

    sub_graph_from_matches = graph.subgraph_from_matches()

    assert test_sub_graph.edges() == sub_graph_from_matches.edges()


def test_minimum_spanning_tree():
    test_dict = {"0": ["4", "2", "1", "3"],
                 "1": ["0", "3", "2", "6", "5"],
                 "2": ["1", "0", "3", "4", "7"],
                 "3": ["2", "0", "1", "5"],
                 "4": ["2", "0"],
                 "5": ["1", "3"],
                 "6": ["1"],
                 "7": ["2"]}

    graph = network.CandidateGraph.from_adjacency(test_dict)
    mst_graph = graph.minimum_spanning_tree()

    assert sorted(mst_graph.nodes()) == sorted(graph.nodes())
    assert len(mst_graph.edges()) == len(graph.edges())-5


def test_fromlist():
    mock_list = ['AS15-M-0295_SML.png', 'AS15-M-0296_SML.png', 'AS15-M-0297_SML.png',
                 'AS15-M-0298_SML.png', 'AS15-M-0299_SML.png', 'AS15-M-0300_SML.png']

    good_poly = ogr.CreateGeometryFromWkt('POLYGON ((30 10, 40 40, 20 40, 10 20, 30 10))')
    bad_poly = ogr.CreateGeometryFromWkt('POLYGON ((9999 10, 40 40, 20 40, 10 20, 30 10))')

    with patch('plio.io.io_gdal.GeoDataset.footprint', new_callable=PropertyMock) as patch_fp:
        patch_fp.return_value = good_poly
        n = network.CandidateGraph.from_filelist(mock_list, get_path('Apollo15'))
        assert n.number_of_nodes() == 6
        assert n.number_of_edges() == 15

        patch_fp.return_value = bad_poly
        n = network.CandidateGraph.from_filelist(mock_list, get_path('Apollo15'))
        assert n.number_of_nodes() == 6
        assert n.number_of_edges() == 0

    n = network.CandidateGraph.from_filelist(mock_list, get_path('Apollo15'))
    assert len(n.nodes()) == 6

    n = network.CandidateGraph.from_filelist(get_path('adjacency.lis'), get_path('Apollo15'))
    assert len(n.nodes()) == 6


def test_apply_func_to_edges(graph):
    graph = graph.copy()
    mst_graph = graph.minimum_spanning_tree()

    try:
        graph.apply_func_to_edges('incorrect_func')
    except AttributeError:
        pass

    mst_graph.extract_features(extractor_parameters={'nfeatures': 50})
    mst_graph.match()
    mst_graph.apply_func_to_edges("symmetry_check")

    # Test passing the func by signature
    mst_graph.apply_func_to_edges(graph[0][1].symmetry_check)

    assert not graph[0][2].masks['symmetry'].all()
    assert not graph[0][1].masks['symmetry'].all()

<<<<<<< HEAD

def test_intersection():
    # Generate the footprints for the mock nodes
    ogr_poly_list = []
    wkt0 = "MULTIPOLYGON (((2.5 7.5,7.5 7.5,7.5 12.5,2.5 12.5,2.5 7.5)))"
    ogr_poly_list.append(ogr.CreateGeometryFromWkt(wkt0))
    wkt1 = "MULTIPOLYGON (((0 10, 5 10, 5 15, 0 15, 0 10)))"
    ogr_poly_list.append(ogr.CreateGeometryFromWkt(wkt1))
    wkt2 = "MULTIPOLYGON (((5.5 5.0,10.5 5.0,10.5 10.0,5.5 10.0,5.5 5.0)))"
    ogr_poly_list.append(ogr.CreateGeometryFromWkt(wkt2))
    wkt3 = "MULTIPOLYGON (((5.5 7.5,10.5 7.5,10.5 12.5,5.5 12.5,5.5 7.5)))"
    ogr_poly_list.append(ogr.CreateGeometryFromWkt(wkt3))
    wkt4 = "MULTIPOLYGON (((8 11,13 11,13 16,8 16,8 11)))"
    ogr_poly_list.append(ogr.CreateGeometryFromWkt(wkt4))
    wkt5 = "MULTIPOLYGON (((8 14,13 14,13 19,8 19,8 14)))"
    ogr_poly_list.append(ogr.CreateGeometryFromWkt(wkt5))
    wkt6 = "MULTIPOLYGON (((11 11,16 11,16 16,11 16,11 11)))"
    ogr_poly_list.append(ogr.CreateGeometryFromWkt(wkt6))
    wkt7 = "MULTIPOLYGON (((11 14,16 14,16 19,11 19,11 14)))"
    ogr_poly_list.append(ogr.CreateGeometryFromWkt(wkt7))

    # Create the graph and all the mocked nodes
    cang = network.CandidateGraph()
    for n in range(0, 8):
        cang.add_node(n)
        new_node = MagicMock(spec=node.Node())
        geodata = MagicMock(spec=io_gdal.GeoDataset)
        new_node.geodata = geodata
        geodata.footprint = ogr_poly_list[n]
        new_node.__getitem__ = MagicMock(return_value=n)
        cang.node[n] = new_node

    # Create the edges between the nodes in the graph
    cang.add_edge(0, 1)
    cang.add_edge(0, 2)
    cang.add_edge(0, 3)
    cang.add_edge(2, 3)
    cang.add_edge(3, 4)
    cang.add_edge(4, 5)
    cang.add_edge(5, 6)
    cang.add_edge(6, 7)
    cang.add_edge(7, 4)
    cang.add_edge(4, 6)
    cang.add_edge(5, 7)

    # Define source and destination for each edge
    for s, d in cang.edges():
        if s > d:
            s, d = d, s
        e = cang.edge[s][d]
        e.source = cang.node[s]
        e.destination = cang.node[d]

    intersect_gdf = cang.compute_intersection(3)

    # Test the correct areas were found
    assert intersect_gdf.geometry[0].area == 7.5
    assert intersect_gdf.geometry[1].area == 5
    assert intersect_gdf.geometry[2].area == 5
    assert intersect_gdf.geometry[3].area == 3.75
    assert intersect_gdf.geometry[4].area == 21.25
    # Check if the correct poly was determined to overlap all other images
    assert intersect_gdf.overlaps_all[4] == True
=======
def test_set_maxsize(graph):
    maxsizes = network.MAXSIZE
    assert(graph.maxsize == maxsizes[0])
    graph.maxsize = 12
    assert(graph.maxsize == maxsizes[12])
    with pytest.raises(KeyError):
        graph.maxsize = 7


def test_update_data(graph):
   ctime = graph.graph['modifieddate']
   time.sleep(1)
   graph._update_date()
   ntime = graph.graph['modifieddate']
   assert ctime != ntime
>>>>>>> 1788194d
<|MERGE_RESOLUTION|>--- conflicted
+++ resolved
@@ -71,25 +71,7 @@
     subgraph_list = graph.connected_subgraphs()
     assert len(subgraph_list) == 1
 
-<<<<<<< HEAD
-
-def test_save_load_features(tmpdir, graph):
-    # Create the graph and save the features
-    graph = graph.copy()
-    graph.extract_features(extractor_parameters={'nfeatures': 10})
-    allout = tmpdir.join("all_out.hdf")
-    oneout = tmpdir.join("one_out.hdf")
-
-    graph.save_features(allout.strpath, format='hdf')
-    graph.save_features(oneout.strpath, nodes=[1], format='hdf')
-
-    graph_no_features = graph.copy()
-    graph_no_features.load_features(allout.strpath, nodes=[1], format='hdf')
-    assert graph.node[1].get_keypoints().all().all() == graph_no_features.node[1].get_keypoints().all().all()
-
-
-=======
->>>>>>> 1788194d
+
 def test_filter(graph):
     graph = graph.copy()
     test_sub_graph = graph.create_node_subgraph([0, 1])
@@ -183,8 +165,6 @@
 
     assert not graph[0][2].masks['symmetry'].all()
     assert not graph[0][1].masks['symmetry'].all()
-
-<<<<<<< HEAD
 
 def test_intersection():
     # Generate the footprints for the mock nodes
@@ -248,7 +228,7 @@
     assert intersect_gdf.geometry[4].area == 21.25
     # Check if the correct poly was determined to overlap all other images
     assert intersect_gdf.overlaps_all[4] == True
-=======
+
 def test_set_maxsize(graph):
     maxsizes = network.MAXSIZE
     assert(graph.maxsize == maxsizes[0])
@@ -264,4 +244,3 @@
    graph._update_date()
    ntime = graph.graph['modifieddate']
    assert ctime != ntime
->>>>>>> 1788194d
