from collections import deque
import math
import warnings

import numpy as np
import pandas as pd


def distance_ratio(edge, matches, ratio=0.8, single=False):
    """
    Compute and return a mask for a matches dataframe
    using Lowe's ratio test.  If keypoints have a single
    Lowe (2004) [Lowe2004]_

    Parameters
    ----------
    ratio : float
            the ratio between the first and second-best match distances
            for each keypoint to use as a bound for marking the first keypoint
            as "good". Default: 0.8

    single : bool
             If True, points with only a single entry are included (True)
             in the result mask, else False.

    Returns
    -------
    mask : pd.dataframe
           A Pandas DataFrame mask for the matches with those failing the
           ratio test set to False.
    """
    def func(group):
        res = [False] * len(group)
        if len(res) == 1:
            return [single]
        if group.iloc[0] < group.iloc[1] * ratio:
            res[0] = True
        return res

    mask_s = matches.groupby('source_idx')['distance'].transform(func).astype('bool')
    single = True
    mask_d = matches.groupby('destination_idx')['distance'].transform(func).astype('bool')
    mask = mask_s & mask_d

    return mask


def spatial_suppression(df, bounds, xkey='x', ykey='y', k=60, error_k=0.05, nsteps=250):
    """
    Apply the spatial suppression algorithm over an arbitrary domain for all of the spatial
    data in the provided data frame.

    Parameters
    ----------

    df : object
         Pandas data frame with coordinates

    bounds : list
             In the form xmin, ymin, xmax, ymax

    xkey : str
           The column name for the x coordinates

    ykey : str
           The column name for the y coordinates

    k : int
        The desired number of points after suppression

    error_k : float
              The percentage of allowable error in the domain [0,1]

    nsteps : int
             The granularity of the search. This controls the number of
             buckets in the x and y dimension. More granular search adds processing
             time, but can result in a more accurate solution.

    Returns
    -------
    mask : nd.array
           A boolean mask of the valid points

    len(result) : int
                  The numer of valud points
    """
    # Compute the bounding area inside of which the suppression will be applied
    minx = min(bounds[0], bounds[2])
    maxx = max(bounds[0], bounds[2])
    miny = min(bounds[1], bounds[3])
    maxy = max(bounds[1], bounds[3])
    domain = (maxx-minx),(maxy-miny)

    min_radius = min(domain) / 20
    max_radius = max(domain)
    search_space = np.linspace(min_radius, max_radius, nsteps)
    cell_sizes = search_space / math.sqrt(2)
    min_idx = 0
    max_idx = len(search_space) - 1

    # Setup flags to watch for looping
    prev_min = None
    prev_max = None

    # Sort the dataframe (hard coded to ascending as lower strength (cost) is better)
    df = df.sort_values(by=['strength'], ascending=True).copy()
    df = df.reset_index(drop=True)
    mask = pd.Series(False, index=df.index)

    process = True
    while process:
        # Binary search
        mid_idx = int((min_idx + max_idx) / 2)
        if min_idx == mid_idx or mid_idx == max_idx:
            warnings.warn('Unable to optimally solve.')
            process = False
        else:
            # Setup to store results
            result = []

        # Get the current cell size and grid the domain
        cell_size = cell_sizes[mid_idx]
        n_x_cells = int(round(domain[0] / cell_size, 0)) - 1
        n_y_cells = int(round(domain[1] / cell_size, 0)) - 1

        if n_x_cells <= 0:
            n_x_cells = 1
        if n_y_cells <= 0:
            n_y_cells = 1

        grid = np.zeros((n_y_cells, n_x_cells), dtype=np.bool)
        # Assign all points to bins
<<<<<<< HEAD
        x_edges = np.linspace(0, domain[0], n_x_cells)
        y_edges = np.linspace(0, domain[1], n_y_cells)

        if not x_edges or not y_edges:
            process = False
            continue

        xbins = np.digitize(df['x'], bins=x_edges)
        ybins = np.digitize(df['y'], bins=y_edges)

        # Convert bins to cells
        xbins -= 1
        ybins -= 1
        pts = []
=======
        x_edges = np.linspace(minx, maxx, n_x_cells)
        y_edges = np.linspace(miny, maxy, n_y_cells)
        xbins = np.digitize(df[xkey], bins=x_edges)
        ybins = np.digitize(df[ykey], bins=y_edges)

        # Starting with the best point, start assigning points to grid cells
>>>>>>> 7133d3ad
        for i, (idx, p) in enumerate(df.iterrows()):
            x_center = xbins[i] - 1
            y_center = ybins[i] - 1
            cell = grid[y_center, x_center]

            if cell == False:
                result.append(idx)
                # Set the cell to True
                grid[y_center, x_center] = True

            # If everything is already 'covered' break from the list
            if grid.all() == False:
                continue

        # Check to see if the algorithm is completed, or if the grid size needs to be larger or smaller
        if k - k * error_k <= len(result) <= k + k * error_k:
            # Success, in bounds
            process = False

        elif len(result) < k - k * error_k:
            # The radius is too large
            max_idx = mid_idx
            if max_idx == 0:
                warnings.warn('Unable to retrieve {} points. Consider reducing the amount of points you request(k)'
                            .format(k))
                process = False
            if min_idx == max_idx:
                process = False

        elif len(result) > k + k * error_k:
            # Too many points, break
            min_idx = mid_idx

    mask.loc[list(result)] = True

    return mask, len(result)


def self_neighbors(matches):
    """
    Returns a pandas data series intended to be used as a mask. Each row
    is True if it is not matched to a point in the same image (good) and
    False if it is (bad.)

    Parameters
    ----------
    matches : dataframe
              the matches dataframe stored along the edge of the graph
              containing matched points with columns containing:
              matched image name, query index, train index, and
              descriptor distance
    Returns
    -------
    : dataseries
      Intended to mask the matches dataframe. True means the row is not matched to a point in the same image
      and false the row is.
    """
    return matches.source_image != matches.destination_image


def mirroring_test(matches):
    """
    Compute and return a mask for the matches dataframe on each edge of the graph which
    will keep only entries in which there is both a source -> destination match and a destination ->
    source match.

    Parameters
    ----------
    matches : dataframe
              the matches dataframe stored along the edge of the graph
              containing matched points with columns containing:
              matched image name, query index, train index, and
              descriptor distance

    Returns
    -------
    duplicates : dataseries
                 Intended to mask the matches dataframe. Rows are True if the associated keypoint passes
                 the mirroring test and false otherwise. That is, if 1->2, 2->1, both rows will be True,
                 otherwise, they will be false. Keypoints with only one match will be False. Removes
                 duplicate rows.
    """
    duplicate_mask = matches.duplicated(subset=['source_idx', 'destination_idx', 'distance'], keep='last')
    return duplicate_mask<|MERGE_RESOLUTION|>--- conflicted
+++ resolved
@@ -130,29 +130,12 @@
 
         grid = np.zeros((n_y_cells, n_x_cells), dtype=np.bool)
         # Assign all points to bins
-<<<<<<< HEAD
-        x_edges = np.linspace(0, domain[0], n_x_cells)
-        y_edges = np.linspace(0, domain[1], n_y_cells)
-
-        if not x_edges or not y_edges:
-            process = False
-            continue
-
-        xbins = np.digitize(df['x'], bins=x_edges)
-        ybins = np.digitize(df['y'], bins=y_edges)
-
-        # Convert bins to cells
-        xbins -= 1
-        ybins -= 1
-        pts = []
-=======
         x_edges = np.linspace(minx, maxx, n_x_cells)
         y_edges = np.linspace(miny, maxy, n_y_cells)
         xbins = np.digitize(df[xkey], bins=x_edges)
         ybins = np.digitize(df[ykey], bins=y_edges)
 
         # Starting with the best point, start assigning points to grid cells
->>>>>>> 7133d3ad
         for i, (idx, p) in enumerate(df.iterrows()):
             x_center = xbins[i] - 1
             y_center = ybins[i] - 1
